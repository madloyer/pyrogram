# Pyrogram - Telegram MTProto API Client Library for Python
# Copyright (C) 2017-2019 Dan Tès <https://github.com/delivrance>
#
# This file is part of Pyrogram.
#
# Pyrogram is free software: you can redistribute it and/or modify
# it under the terms of the GNU Lesser General Public License as published
# by the Free Software Foundation, either version 3 of the License, or
# (at your option) any later version.
#
# Pyrogram is distributed in the hope that it will be useful,
# but WITHOUT ANY WARRANTY; without even the implied warranty of
# MERCHANTABILITY or FITNESS FOR A PARTICULAR PURPOSE.  See the
# GNU Lesser General Public License for more details.
#
# You should have received a copy of the GNU Lesser General Public License
# along with Pyrogram.  If not, see <http://www.gnu.org/licenses/>.

from typing import Union

import pyrogram
from pyrogram.api import functions, types
from ...ext import BaseClient


class KickChatMember(BaseClient):
<<<<<<< HEAD
    async def kick_chat_member(self,
                               chat_id: Union[int, str],
                               user_id: Union[int, str],
                               until_date: int = 0) -> Union["pyrogram.Message", bool]:
=======
    def kick_chat_member(
        self,
        chat_id: Union[int, str],
        user_id: Union[int, str],
        until_date: int = 0
    ) -> Union["pyrogram.Message", bool]:
>>>>>>> 3e18945f
        """Use this method to kick a user from a group, a supergroup or a channel.
        In the case of supergroups and channels, the user will not be able to return to the group on their own using
        invite links, etc., unless unbanned first. You must be an administrator in the chat for this to work and must
        have the appropriate admin rights.

        Note:
            In regular groups (non-supergroups), this method will only work if the "All Members Are Admins" setting is
            off in the target group. Otherwise members may only be removed by the group's creator or by the member
            that added them.

        Args:
            chat_id (``int`` | ``str``):
                Unique identifier (int) or username (str) of the target chat.

            user_id (``int`` | ``str``):
                Unique identifier (int) or username (str) of the target user.
                For a contact that exists in your Telegram address book you can use his phone number (str).

            until_date (``int``, *optional*):
                Date when the user will be unbanned, unix time.
                If user is banned for more than 366 days or less than 30 seconds from the current time they are
                considered to be banned forever. Defaults to 0 (ban forever).

        Returns:
            On success, either True or a service :obj:`Message <pyrogram.Message>` will be returned (when applicable).

        Raises:
            :class:`Error <pyrogram.Error>` in case of a Telegram RPC error.
        """
        chat_peer = await self.resolve_peer(chat_id)
        user_peer = await self.resolve_peer(user_id)

        if isinstance(chat_peer, types.InputPeerChannel):
            r = await self.send(
                functions.channels.EditBanned(
                    channel=chat_peer,
                    user_id=user_peer,
                    banned_rights=types.ChatBannedRights(
                        until_date=until_date,
                        view_messages=True,
                        send_messages=True,
                        send_media=True,
                        send_stickers=True,
                        send_gifs=True,
                        send_games=True,
                        send_inline=True,
                        embed_links=True
                    )
                )
            )
        else:
            r = await self.send(
                functions.messages.DeleteChatUser(
                    chat_id=abs(chat_id),
                    user_id=user_peer
                )
            )

        for i in r.updates:
            if isinstance(i, (types.UpdateNewMessage, types.UpdateNewChannelMessage)):
                return await pyrogram.Message._parse(
                    self, i.message,
                    {i.id: i for i in r.users},
                    {i.id: i for i in r.chats}
                )
        else:
            return True<|MERGE_RESOLUTION|>--- conflicted
+++ resolved
@@ -24,19 +24,12 @@
 
 
 class KickChatMember(BaseClient):
-<<<<<<< HEAD
-    async def kick_chat_member(self,
-                               chat_id: Union[int, str],
-                               user_id: Union[int, str],
-                               until_date: int = 0) -> Union["pyrogram.Message", bool]:
-=======
-    def kick_chat_member(
+    async def kick_chat_member(
         self,
         chat_id: Union[int, str],
         user_id: Union[int, str],
         until_date: int = 0
     ) -> Union["pyrogram.Message", bool]:
->>>>>>> 3e18945f
         """Use this method to kick a user from a group, a supergroup or a channel.
         In the case of supergroups and channels, the user will not be able to return to the group on their own using
         invite links, etc., unless unbanned first. You must be an administrator in the chat for this to work and must
