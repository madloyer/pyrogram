--- conflicted
+++ resolved
@@ -16,8 +16,8 @@
 # You should have received a copy of the GNU Lesser General Public License
 # along with Pyrogram.  If not, see <http://www.gnu.org/licenses/>.
 
+import asyncio
 import logging
-import time
 from typing import Union
 
 import pyrogram
@@ -121,22 +121,11 @@
             else:
                 raise ValueError("Invalid filter \"{}\"".format(filter))
 
-<<<<<<< HEAD
-            return pyrogram.ChatMembers._parse(
-                self,
-                await self.send(
-                    functions.channels.GetParticipants(
-                        channel=peer,
-                        filter=filter,
-                        offset=offset,
-                        limit=limit,
-                        hash=0
-=======
             while True:
                 try:
                     return pyrogram.ChatMembers._parse(
                         self,
-                        self.send(
+                        await self.send(
                             functions.channels.GetParticipants(
                                 channel=peer,
                                 filter=filter,
@@ -145,10 +134,9 @@
                                 hash=0
                             )
                         )
->>>>>>> fbe6af2f
                     )
                 except FloodWait as e:
                     log.warning("Sleeping for {}s".format(e.x))
-                    time.sleep(e.x)
+                    await asyncio.sleep(e.x)
         else:
             raise ValueError("The chat_id \"{}\" belongs to a user".format(chat_id))