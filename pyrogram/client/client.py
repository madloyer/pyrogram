--- conflicted
+++ resolved
@@ -285,18 +285,13 @@
         self._proxy["enabled"] = bool(value.get("enabled", True))
         self._proxy.update(value)
 
-<<<<<<< HEAD
     async def start(self):
-        """Start the Client.
-=======
-    def start(self):
         """Start the client.
 
         This method connects the client to Telegram and, in case of new sessions, automatically manages the full login
         process using an interactive prompt (by default).
 
         Has no parameters.
->>>>>>> d8752989
 
         Raises:
             ConnectionError: In case you try to start an already started client.
@@ -470,12 +465,8 @@
         await self.stop()
         await self.start()
 
-<<<<<<< HEAD
-    async def idle(self, stop_signals: tuple = (SIGINT, SIGTERM, SIGABRT)):
-=======
     @staticmethod
-    def idle(stop_signals: tuple = (SIGINT, SIGTERM, SIGABRT)):
->>>>>>> d8752989
+    async def idle(stop_signals: tuple = (SIGINT, SIGTERM, SIGABRT)):
         """Block the main script execution until a signal is received.
 
         This static method will run an infinite loop in order to block the main script execution and prevent it from
@@ -520,37 +511,23 @@
         """
 
         def signal_handler(*args):
-<<<<<<< HEAD
             log.info("Stop signal received ({}). Exiting...".format(args[0]))
-            self.is_idle = False
-=======
             Client.is_idling = False
->>>>>>> d8752989
 
         for s in stop_signals:
             signal(s, signal_handler)
 
         Client.is_idling = True
 
-<<<<<<< HEAD
-        while self.is_idle:
+        while Client.is_idling:
             await asyncio.sleep(1)
 
-        await self.stop()
-
     def run(self, coroutine=None):
-        """Start the Client and automatically idle the main script.
-=======
-        while Client.is_idling:
-            time.sleep(1)
-
-    def run(self):
         """Start the client, idle the main script and finally stop the client.
 
         This is a convenience method that calls :meth:`~Client.start`, :meth:`~Client.idle` and :meth:`~Client.stop` in
         sequence. It makes running a client less verbose, but is not suitable in case you want to run more than one
         client in a single main script, since idle() will block after starting the own client.
->>>>>>> d8752989
 
         Has no parameters.
 
@@ -573,7 +550,6 @@
 
                 app.run()
         """
-<<<<<<< HEAD
         loop = asyncio.get_event_loop()
         run = loop.run_until_complete
 
@@ -581,17 +557,10 @@
             run(coroutine)
         else:
             run(self.start())
-            run(self.idle())
-
-            # TODO: Uncomment this once idle() gets refactored
-            # run(self.stop())
+            run(Client.idle())
+            run(self.stop())
 
         loop.close()
-=======
-        self.start()
-        Client.idle()
-        self.stop()
->>>>>>> d8752989
 
     def add_handler(self, handler: Handler, group: int = 0):
         """Register an update handler.
@@ -696,9 +665,6 @@
         """
         raise Client.StopTransmission
 
-<<<<<<< HEAD
-    async def authorize_bot(self):
-=======
     def export_session_string(self):
         """Export the current authorized session as a serialized string.
 
@@ -777,8 +743,7 @@
 
         self.parse_mode = parse_mode
 
-    def authorize_bot(self):
->>>>>>> d8752989
+    async def authorize_bot(self):
         try:
             r = await self.send(
                 functions.auth.ImportBotAuthorization(
