--- conflicted
+++ resolved
@@ -23,7 +23,6 @@
 
 
 class PromoteChatMember(BaseClient):
-<<<<<<< HEAD
     async def promote_chat_member(self,
                                   chat_id: Union[int, str],
                                   user_id: Union[int, str],
@@ -31,23 +30,10 @@
                                   can_post_messages: bool = False,
                                   can_edit_messages: bool = False,
                                   can_delete_messages: bool = True,
+                                  can_restrict_members: bool = True,
                                   can_invite_users: bool = True,
-                                  can_restrict_members: bool = True,
                                   can_pin_messages: bool = False,
                                   can_promote_members: bool = False) -> bool:
-=======
-    def promote_chat_member(self,
-                            chat_id: Union[int, str],
-                            user_id: Union[int, str],
-                            can_change_info: bool = True,
-                            can_post_messages: bool = False,
-                            can_edit_messages: bool = False,
-                            can_delete_messages: bool = True,
-                            can_restrict_members: bool = True,
-                            can_invite_users: bool = True,
-                            can_pin_messages: bool = False,
-                            can_promote_members: bool = False) -> bool:
->>>>>>> b6038c4f
         """Use this method to promote or demote a user in a supergroup or a channel.
 
         You must be an administrator in the chat for this to work and must have the appropriate admin rights.
@@ -95,15 +81,9 @@
         """
         await self.send(
             functions.channels.EditAdmin(
-<<<<<<< HEAD
                 channel=await self.resolve_peer(chat_id),
                 user_id=await self.resolve_peer(user_id),
-                admin_rights=types.ChannelAdminRights(
-=======
-                channel=self.resolve_peer(chat_id),
-                user_id=self.resolve_peer(user_id),
                 admin_rights=types.ChatAdminRights(
->>>>>>> b6038c4f
                     change_info=can_change_info or None,
                     post_messages=can_post_messages or None,
                     edit_messages=can_edit_messages or None,
