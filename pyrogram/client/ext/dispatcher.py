--- conflicted
+++ resolved
@@ -71,26 +71,14 @@
         self.updates_queue = asyncio.Queue()
         self.groups = OrderedDict()
 
-<<<<<<< HEAD
         async def message_parser(update, users, chats):
-            return await pyrogram.Message._parse(self.client, update.message, users, chats), MessageHandler
+            return await pyrogram.Message._parse(
+                self.client, update.message, users, chats,
+                isinstance(update, UpdateNewScheduledMessage)
+            ), MessageHandler
 
         async def deleted_messages_parser(update, users, chats):
             return utils.parse_deleted_messages(self.client, update), DeletedMessagesHandler
-=======
-        self.update_parsers = {
-            Dispatcher.MESSAGE_UPDATES:
-                lambda upd, usr, cht: (
-                    pyrogram.Message._parse(
-                        self.client,
-                        upd.message,
-                        usr,
-                        cht,
-                        isinstance(upd, UpdateNewScheduledMessage)
-                    ),
-                    MessageHandler
-                ),
->>>>>>> 44a74b9d
 
         async def callback_query_parser(update, users, chats):
             return await pyrogram.CallbackQuery._parse(self.client, update, users), CallbackQueryHandler
@@ -98,7 +86,6 @@
         async def user_status_parser(update, users, chats):
             return pyrogram.User._parse_user_status(self.client, update), UserStatusHandler
 
-<<<<<<< HEAD
         async def inline_query_parser(update, users, chats):
             return pyrogram.InlineQuery._parse(self.client, update, users), InlineQueryHandler
 
@@ -109,19 +96,9 @@
             Dispatcher.MESSAGE_UPDATES: message_parser,
             Dispatcher.DELETE_MESSAGES_UPDATES: deleted_messages_parser,
             Dispatcher.CALLBACK_QUERY_UPDATES: callback_query_parser,
-            (types.UpdateUserStatus,): user_status_parser,
-            (types.UpdateBotInlineQuery,): inline_query_parser,
-            (types.UpdateMessagePoll,): poll_parser
-=======
-            (UpdateUserStatus,):
-                lambda upd, usr, cht: (pyrogram.User._parse_user_status(self.client, upd), UserStatusHandler),
-
-            (UpdateBotInlineQuery,):
-                lambda upd, usr, cht: (pyrogram.InlineQuery._parse(self.client, upd, usr), InlineQueryHandler),
-
-            (UpdateMessagePoll,):
-                lambda upd, usr, cht: (pyrogram.Poll._parse_update(self.client, upd), PollHandler)
->>>>>>> 44a74b9d
+            (UpdateUserStatus,): user_status_parser,
+            (UpdateBotInlineQuery,): inline_query_parser,
+            (UpdateMessagePoll,): poll_parser
         }
 
         self.update_parsers = {key: value for key_tuple, value in self.update_parsers.items() for key in key_tuple}
