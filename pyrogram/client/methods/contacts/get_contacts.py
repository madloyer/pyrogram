--- conflicted
+++ resolved
@@ -39,11 +39,7 @@
         """
         while True:
             try:
-<<<<<<< HEAD
-                contacts = await self.send(functions.contacts.GetContacts(0))
-=======
-                contacts = self.send(functions.contacts.GetContacts(hash=0))
->>>>>>> 3e18945f
+                contacts = await self.send(functions.contacts.GetContacts(hash=0))
             except FloodWait as e:
                 log.warning("get_contacts flood: waiting {} seconds".format(e.x))
                 await asyncio.sleep(e.x)
