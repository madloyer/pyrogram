--- conflicted
+++ resolved
@@ -31,12 +31,7 @@
 
 class SendMediaGroup(BaseClient):
     # TODO: Add progress parameter
-<<<<<<< HEAD
-    # TODO: Figure out how to send albums using URLs
     async def send_media_group(
-=======
-    def send_media_group(
->>>>>>> d8752989
         self,
         chat_id: Union[int, str],
         media: List[Union["pyrogram.InputMediaPhoto", "pyrogram.InputMediaVideo"]],
@@ -107,9 +102,9 @@
                         )
                     )
                 elif i.media.startswith("http"):
-                    media = self.send(
+                    media = await self.send(
                         functions.messages.UploadMedia(
-                            peer=self.resolve_peer(chat_id),
+                            peer=await self.resolve_peer(chat_id),
                             media=types.InputMediaPhotoExternal(
                                 url=i.media
                             )
@@ -162,9 +157,9 @@
                         )
                     )
                 elif i.media.startswith("http"):
-                    media = self.send(
+                    media = await self.send(
                         functions.messages.UploadMedia(
-                            peer=self.resolve_peer(chat_id),
+                            peer=await self.resolve_peer(chat_id),
                             media=types.InputMediaDocumentExternal(
                                 url=i.media
                             )
