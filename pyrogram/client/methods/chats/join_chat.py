# Pyrogram - Telegram MTProto API Client Library for Python
# Copyright (C) 2017-2019 Dan Tès <https://github.com/delivrance>
#
# This file is part of Pyrogram.
#
# Pyrogram is free software: you can redistribute it and/or modify
# it under the terms of the GNU Lesser General Public License as published
# by the Free Software Foundation, either version 3 of the License, or
# (at your option) any later version.
#
# Pyrogram is distributed in the hope that it will be useful,
# but WITHOUT ANY WARRANTY; without even the implied warranty of
# MERCHANTABILITY or FITNESS FOR A PARTICULAR PURPOSE.  See the
# GNU Lesser General Public License for more details.
#
# You should have received a copy of the GNU Lesser General Public License
# along with Pyrogram.  If not, see <http://www.gnu.org/licenses/>.

import pyrogram
from pyrogram.api import functions, types
from ...ext import BaseClient


class JoinChat(BaseClient):
<<<<<<< HEAD
    async def join_chat(self,
                        chat_id: str):
=======
    def join_chat(
        self,
        chat_id: str
    ):
>>>>>>> 3e18945f
        """Use this method to join a group chat or channel.

        Args:
            chat_id (``str``):
                Unique identifier for the target chat in form of a *t.me/joinchat/* link or username of the target
                channel/supergroup (in the format @username).

        Returns:
            On success, a :obj:`Chat <pyrogram.Chat>` object is returned.

        Raises:
            :class:`Error <pyrogram.Error>` in case of a Telegram RPC error.
        """
        match = self.INVITE_LINK_RE.match(chat_id)

        if match:
            chat = await self.send(
                functions.messages.ImportChatInvite(
                    hash=match.group(1)
                )
            )
            if isinstance(chat.chats[0], types.Chat):
                return pyrogram.Chat._parse_chat_chat(self, chat.chats[0])
            elif isinstance(chat.chats[0], types.Channel):
                return pyrogram.Chat._parse_channel_chat(self, chat.chats[0])
        else:
            resolved_peer = await self.send(
                functions.contacts.ResolveUsername(
                    username=chat_id.lower().strip("@")
                )
            )

            channel = types.InputPeerChannel(
                channel_id=resolved_peer.chats[0].id,
                access_hash=resolved_peer.chats[0].access_hash
            )

            chat = await self.send(
                functions.channels.JoinChannel(
                    channel=channel
                )
            )

            return pyrogram.Chat._parse_channel_chat(self, chat.chats[0])<|MERGE_RESOLUTION|>--- conflicted
+++ resolved
@@ -22,15 +22,10 @@
 
 
 class JoinChat(BaseClient):
-<<<<<<< HEAD
-    async def join_chat(self,
-                        chat_id: str):
-=======
-    def join_chat(
+    async def join_chat(
         self,
         chat_id: str
     ):
->>>>>>> 3e18945f
         """Use this method to join a group chat or channel.
 
         Args:
