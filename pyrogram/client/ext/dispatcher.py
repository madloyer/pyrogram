<<<<<<< HEAD
# Pyrogram - Telegram MTProto API Client Library for Python
# Copyright (C) 2017-2018 Dan Tès <https://github.com/delivrance>
=======
#  Pyrogram - Telegram MTProto API Client Library for Python
#  Copyright (C) 2017-2020 Dan <https://github.com/delivrance>
>>>>>>> 8681ca20
#
#  This file is part of Pyrogram.
#
#  Pyrogram is free software: you can redistribute it and/or modify
#  it under the terms of the GNU Lesser General Public License as published
#  by the Free Software Foundation, either version 3 of the License, or
#  (at your option) any later version.
#
#  Pyrogram is distributed in the hope that it will be useful,
#  but WITHOUT ANY WARRANTY; without even the implied warranty of
#  MERCHANTABILITY or FITNESS FOR A PARTICULAR PURPOSE.  See the
#  GNU Lesser General Public License for more details.
#
#  You should have received a copy of the GNU Lesser General Public License
#  along with Pyrogram.  If not, see <http://www.gnu.org/licenses/>.

import asyncio
import logging
from collections import OrderedDict

import pyrogram
from pyrogram.api.types import (
    UpdateNewMessage, UpdateNewChannelMessage, UpdateNewScheduledMessage,
    UpdateEditMessage, UpdateEditChannelMessage,
    UpdateDeleteMessages, UpdateDeleteChannelMessages,
    UpdateBotCallbackQuery, UpdateInlineBotCallbackQuery,
    UpdateUserStatus, UpdateBotInlineQuery, UpdateMessagePoll
)
from . import utils
from ..handlers import (
    CallbackQueryHandler, MessageHandler, DeletedMessagesHandler,
    UserStatusHandler, RawUpdateHandler, InlineQueryHandler, PollHandler
)

log = logging.getLogger(__name__)


class Dispatcher:
    NEW_MESSAGE_UPDATES = (
        UpdateNewMessage,
        UpdateNewChannelMessage,
        UpdateNewScheduledMessage
    )

    EDIT_MESSAGE_UPDATES = (
        UpdateEditMessage,
        UpdateEditChannelMessage,
    )

    DELETE_MESSAGES_UPDATES = (
        UpdateDeleteMessages,
        UpdateDeleteChannelMessages
    )

    CALLBACK_QUERY_UPDATES = (
        UpdateBotCallbackQuery,
        UpdateInlineBotCallbackQuery
    )

    MESSAGE_UPDATES = NEW_MESSAGE_UPDATES + EDIT_MESSAGE_UPDATES

    def __init__(self, client, workers: int):
        self.client = client
        self.workers = workers

        self.update_worker_tasks = []
        self.locks_list = []

        self.updates_queue = asyncio.Queue()
        self.groups = OrderedDict()

        async def message_parser(update, users, chats):
            return await pyrogram.Message._parse(
                self.client, update.message, users, chats,
                isinstance(update, UpdateNewScheduledMessage)
            ), MessageHandler

        async def deleted_messages_parser(update, users, chats):
            return utils.parse_deleted_messages(self.client, update), DeletedMessagesHandler

        async def callback_query_parser(update, users, chats):
            return await pyrogram.CallbackQuery._parse(self.client, update, users), CallbackQueryHandler

        async def user_status_parser(update, users, chats):
            return pyrogram.User._parse_user_status(self.client, update), UserStatusHandler

        async def inline_query_parser(update, users, chats):
            return pyrogram.InlineQuery._parse(self.client, update, users), InlineQueryHandler

        async def poll_parser(update, users, chats):
            return pyrogram.Poll._parse_update(self.client, update), PollHandler

        self.update_parsers = {
            Dispatcher.MESSAGE_UPDATES: message_parser,
            Dispatcher.DELETE_MESSAGES_UPDATES: deleted_messages_parser,
            Dispatcher.CALLBACK_QUERY_UPDATES: callback_query_parser,
            (UpdateUserStatus,): user_status_parser,
            (UpdateBotInlineQuery,): inline_query_parser,
            (UpdateMessagePoll,): poll_parser
        }

        self.update_parsers = {key: value for key_tuple, value in self.update_parsers.items() for key in key_tuple}

    async def start(self):
        for i in range(self.workers):
            self.locks_list.append(asyncio.Lock())

            self.update_worker_tasks.append(
                asyncio.ensure_future(self.update_worker(self.locks_list[-1]))
            )

        logging.info("Started {} UpdateWorkerTasks".format(self.workers))

    async def stop(self):
        for i in range(self.workers):
            self.updates_queue.put_nowait(None)

        for i in self.update_worker_tasks:
            await i

        self.update_worker_tasks.clear()
        self.groups.clear()

        logging.info("Stopped {} UpdateWorkerTasks".format(self.workers))

    def add_handler(self, handler, group: int):
        async def fn():
            for lock in self.locks_list:
                await lock.acquire()

            try:
                if group not in self.groups:
                    self.groups[group] = []
                    self.groups = OrderedDict(sorted(self.groups.items()))

                self.groups[group].append(handler)
            finally:
                for lock in self.locks_list:
                    lock.release()

        asyncio.ensure_future(fn())

    def remove_handler(self, handler, group: int):
        async def fn():
            for lock in self.locks_list:
                await lock.acquire()

            try:
                if group not in self.groups:
                    raise ValueError("Group {} does not exist. Handler was not removed.".format(group))

                self.groups[group].remove(handler)
            finally:
                for lock in self.locks_list:
                    lock.release()

        asyncio.ensure_future(fn())

    async def update_worker(self, lock):
        while True:
            packet = await self.updates_queue.get()

            if packet is None:
                break

            try:
                update, users, chats = packet
                parser = self.update_parsers.get(type(update), None)

                parsed_update, handler_type = (
                    await parser(update, users, chats)
                    if parser is not None
                    else (None, type(None))
                )

                async with lock:
                    for group in self.groups.values():
                        for handler in group:
                            args = None

                            if isinstance(handler, handler_type):
                                try:
                                    if handler.check(parsed_update):
                                        args = (parsed_update,)
                                except Exception as e:
                                    log.error(e, exc_info=True)
                                    continue

                            elif isinstance(handler, RawUpdateHandler):
                                args = (update, users, chats)

                            if args is None:
                                continue

                            try:
                                await handler.callback(self.client, *args)
                            except pyrogram.StopPropagation:
                                raise
                            except pyrogram.ContinuePropagation:
                                continue
                            except Exception as e:
                                log.error(e, exc_info=True)

                            break
            except pyrogram.StopPropagation:
                pass
            except Exception as e:
                log.error(e, exc_info=True)<|MERGE_RESOLUTION|>--- conflicted
+++ resolved
@@ -1,10 +1,5 @@
-<<<<<<< HEAD
-# Pyrogram - Telegram MTProto API Client Library for Python
-# Copyright (C) 2017-2018 Dan Tès <https://github.com/delivrance>
-=======
 #  Pyrogram - Telegram MTProto API Client Library for Python
 #  Copyright (C) 2017-2020 Dan <https://github.com/delivrance>
->>>>>>> 8681ca20
 #
 #  This file is part of Pyrogram.
 #
