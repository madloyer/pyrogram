--- conflicted
+++ resolved
@@ -727,13 +727,9 @@
             reply_markup=reply_markup
         )
 
-<<<<<<< HEAD
+    reply = reply_text
+
     async def reply_animation(
-=======
-    reply = reply_text
-
-    def reply_animation(
->>>>>>> 0699bd31
         self,
         animation: str,
         quote: bool = None,
@@ -2415,13 +2411,9 @@
             reply_markup=reply_markup
         )
 
-<<<<<<< HEAD
+    edit = edit_text
+
     async def edit_caption(
-=======
-    edit = edit_text
-
-    def edit_caption(
->>>>>>> 0699bd31
         self,
         caption: str,
         parse_mode: str = "",
