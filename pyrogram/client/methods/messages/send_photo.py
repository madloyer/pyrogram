# Pyrogram - Telegram MTProto API Client Library for Python
# Copyright (C) 2017-2019 Dan Tès <https://github.com/delivrance>
#
# This file is part of Pyrogram.
#
# Pyrogram is free software: you can redistribute it and/or modify
# it under the terms of the GNU Lesser General Public License as published
# by the Free Software Foundation, either version 3 of the License, or
# (at your option) any later version.
#
# Pyrogram is distributed in the hope that it will be useful,
# but WITHOUT ANY WARRANTY; without even the implied warranty of
# MERCHANTABILITY or FITNESS FOR A PARTICULAR PURPOSE.  See the
# GNU Lesser General Public License for more details.
#
# You should have received a copy of the GNU Lesser General Public License
# along with Pyrogram.  If not, see <http://www.gnu.org/licenses/>.

import binascii
import os
import struct
from typing import Union

import pyrogram
from pyrogram.api import functions, types
from pyrogram.api.errors import FileIdInvalid, FilePartMissing
from pyrogram.client.ext import BaseClient, utils


class SendPhoto(BaseClient):
<<<<<<< HEAD
    async def send_photo(self,
                         chat_id: Union[int, str],
                         photo: str,
                         caption: str = "",
                         parse_mode: str = "",
                         ttl_seconds: int = None,
                         disable_notification: bool = None,
                         reply_to_message_id: int = None,
                         reply_markup: Union["pyrogram.InlineKeyboardMarkup",
                                             "pyrogram.ReplyKeyboardMarkup",
                                             "pyrogram.ReplyKeyboardRemove",
                                             "pyrogram.ForceReply"] = None,
                         progress: callable = None,
                         progress_args: tuple = ()) -> "pyrogram.Message":
=======
    def send_photo(self,
                   chat_id: Union[int, str],
                   photo: str,
                   caption: str = "",
                   parse_mode: str = "",
                   ttl_seconds: int = None,
                   disable_notification: bool = None,
                   reply_to_message_id: int = None,
                   reply_markup: Union["pyrogram.InlineKeyboardMarkup",
                                       "pyrogram.ReplyKeyboardMarkup",
                                       "pyrogram.ReplyKeyboardRemove",
                                       "pyrogram.ForceReply"] = None,
                   progress: callable = None,
                   progress_args: tuple = ()) -> Union["pyrogram.Message", None]:
>>>>>>> 2e94926d
        """Use this method to send photos.

        Args:
            chat_id (``int`` | ``str``):
                Unique identifier (int) or username (str) of the target chat.
                For your personal cloud (Saved Messages) you can simply use "me" or "self".
                For a contact that exists in your Telegram address book you can use his phone number (str).

            photo (``str``):
                Photo to send.
                Pass a file_id as string to send a photo that exists on the Telegram servers,
                pass an HTTP URL as a string for Telegram to get a photo from the Internet, or
                pass a file path as string to upload a new photo that exists on your local machine.

            caption (``bool``, *optional*):
                Photo caption, 0-1024 characters.

            parse_mode (``str``, *optional*):
                Use :obj:`MARKDOWN <pyrogram.ParseMode.MARKDOWN>` or :obj:`HTML <pyrogram.ParseMode.HTML>`
                if you want Telegram apps to show bold, italic, fixed-width text or inline URLs in your caption.
                Defaults to Markdown.

            ttl_seconds (``int``, *optional*):
                Self-Destruct Timer.
                If you set a timer, the photo will self-destruct in *ttl_seconds*
                seconds after it was viewed.

            disable_notification (``bool``, *optional*):
                Sends the message silently.
                Users will receive a notification with no sound.

            reply_to_message_id (``int``, *optional*):
                If the message is a reply, ID of the original message.

            reply_markup (:obj:`InlineKeyboardMarkup` | :obj:`ReplyKeyboardMarkup` | :obj:`ReplyKeyboardRemove` | :obj:`ForceReply`, *optional*):
                Additional interface options. An object for an inline keyboard, custom reply keyboard,
                instructions to remove reply keyboard or to force a reply from the user.

            progress (``callable``, *optional*):
                Pass a callback function to view the upload progress.
                The function must take *(client, current, total, \*args)* as positional arguments (look at the section
                below for a detailed description).

            progress_args (``tuple``, *optional*):
                Extra custom arguments for the progress callback function. Useful, for example, if you want to pass
                a chat_id and a message_id in order to edit a message with the updated progress.

        Other Parameters:
            client (:obj:`Client <pyrogram.Client>`):
                The Client itself, useful when you want to call other API methods inside the callback function.

            current (``int``):
                The amount of bytes uploaded so far.

            total (``int``):
                The size of the file.

            *args (``tuple``, *optional*):
                Extra custom arguments as defined in the *progress_args* parameter.
                You can either keep *\*args* or add every single extra argument in your function signature.

        Returns:
            On success, the sent :obj:`Message <pyrogram.Message>` is returned.
            In case the upload is deliberately stopped with :meth:`stop_transmission`, None is returned instead.

        Raises:
            :class:`Error <pyrogram.Error>` in case of a Telegram RPC error.
        """
        file = None
        style = self.html if parse_mode.lower() == "html" else self.markdown

<<<<<<< HEAD
        if os.path.exists(photo):
            file = await self.save_file(photo, progress=progress, progress_args=progress_args)
            media = types.InputMediaUploadedPhoto(
                file=file,
                ttl_seconds=ttl_seconds
            )
        elif photo.startswith("http"):
            media = types.InputMediaPhotoExternal(
                url=photo,
                ttl_seconds=ttl_seconds
            )
        else:
            try:
                decoded = utils.decode(photo)
                fmt = "<iiqqqqi" if len(decoded) > 24 else "<iiqq"
                unpacked = struct.unpack(fmt, decoded)
            except (AssertionError, binascii.Error, struct.error):
                raise FileIdInvalid from None
            else:
                if unpacked[0] != 2:
                    media_type = BaseClient.MEDIA_TYPE_ID.get(unpacked[0], None)

                    if media_type:
                        raise FileIdInvalid("The file_id belongs to a {}".format(media_type))
                    else:
                        raise FileIdInvalid("Unknown media type: {}".format(unpacked[0]))

                media = types.InputMediaPhoto(
                    id=types.InputPhoto(
                        id=unpacked[2],
                        access_hash=unpacked[3],
                        file_reference=b""
                    ),
                    ttl_seconds=ttl_seconds
                )

        while True:
            try:
                r = await self.send(
                    functions.messages.SendMedia(
                        peer=await self.resolve_peer(chat_id),
                        media=media,
                        silent=disable_notification or None,
                        reply_to_msg_id=reply_to_message_id,
                        random_id=self.rnd_id(),
                        reply_markup=reply_markup.write() if reply_markup else None,
                        **style.parse(caption)
                    )
                )
            except FilePartMissing as e:
                await self.save_file(photo, file_id=file.id, file_part=e.x)
            else:
                for i in r.updates:
                    if isinstance(i, (types.UpdateNewMessage, types.UpdateNewChannelMessage)):
                        return await pyrogram.Message._parse(
                            self, i.message,
                            {i.id: i for i in r.users},
                            {i.id: i for i in r.chats}
                        )
=======
        try:
            if os.path.exists(photo):
                file = self.save_file(photo, progress=progress, progress_args=progress_args)
                media = types.InputMediaUploadedPhoto(
                    file=file,
                    ttl_seconds=ttl_seconds
                )
            elif photo.startswith("http"):
                media = types.InputMediaPhotoExternal(
                    url=photo,
                    ttl_seconds=ttl_seconds
                )
            else:
                try:
                    decoded = utils.decode(photo)
                    fmt = "<iiqqqqi" if len(decoded) > 24 else "<iiqq"
                    unpacked = struct.unpack(fmt, decoded)
                except (AssertionError, binascii.Error, struct.error):
                    raise FileIdInvalid from None
                else:
                    if unpacked[0] != 2:
                        media_type = BaseClient.MEDIA_TYPE_ID.get(unpacked[0], None)

                        if media_type:
                            raise FileIdInvalid("The file_id belongs to a {}".format(media_type))
                        else:
                            raise FileIdInvalid("Unknown media type: {}".format(unpacked[0]))

                    media = types.InputMediaPhoto(
                        id=types.InputPhoto(
                            id=unpacked[2],
                            access_hash=unpacked[3],
                            file_reference=b""
                        ),
                        ttl_seconds=ttl_seconds
                    )

            while True:
                try:
                    r = self.send(
                        functions.messages.SendMedia(
                            peer=self.resolve_peer(chat_id),
                            media=media,
                            silent=disable_notification or None,
                            reply_to_msg_id=reply_to_message_id,
                            random_id=self.rnd_id(),
                            reply_markup=reply_markup.write() if reply_markup else None,
                            **style.parse(caption)
                        )
                    )
                except FilePartMissing as e:
                    self.save_file(photo, file_id=file.id, file_part=e.x)
                else:
                    for i in r.updates:
                        if isinstance(i, (types.UpdateNewMessage, types.UpdateNewChannelMessage)):
                            return pyrogram.Message._parse(
                                self, i.message,
                                {i.id: i for i in r.users},
                                {i.id: i for i in r.chats}
                            )
        except BaseClient.StopTransmission:
            return None
>>>>>>> 2e94926d
<|MERGE_RESOLUTION|>--- conflicted
+++ resolved
@@ -28,7 +28,6 @@
 
 
 class SendPhoto(BaseClient):
-<<<<<<< HEAD
     async def send_photo(self,
                          chat_id: Union[int, str],
                          photo: str,
@@ -42,23 +41,7 @@
                                              "pyrogram.ReplyKeyboardRemove",
                                              "pyrogram.ForceReply"] = None,
                          progress: callable = None,
-                         progress_args: tuple = ()) -> "pyrogram.Message":
-=======
-    def send_photo(self,
-                   chat_id: Union[int, str],
-                   photo: str,
-                   caption: str = "",
-                   parse_mode: str = "",
-                   ttl_seconds: int = None,
-                   disable_notification: bool = None,
-                   reply_to_message_id: int = None,
-                   reply_markup: Union["pyrogram.InlineKeyboardMarkup",
-                                       "pyrogram.ReplyKeyboardMarkup",
-                                       "pyrogram.ReplyKeyboardRemove",
-                                       "pyrogram.ForceReply"] = None,
-                   progress: callable = None,
-                   progress_args: tuple = ()) -> Union["pyrogram.Message", None]:
->>>>>>> 2e94926d
+                         progress_args: tuple = ()) -> Union["pyrogram.Message", None]:
         """Use this method to send photos.
 
         Args:
@@ -130,70 +113,9 @@
         file = None
         style = self.html if parse_mode.lower() == "html" else self.markdown
 
-<<<<<<< HEAD
-        if os.path.exists(photo):
-            file = await self.save_file(photo, progress=progress, progress_args=progress_args)
-            media = types.InputMediaUploadedPhoto(
-                file=file,
-                ttl_seconds=ttl_seconds
-            )
-        elif photo.startswith("http"):
-            media = types.InputMediaPhotoExternal(
-                url=photo,
-                ttl_seconds=ttl_seconds
-            )
-        else:
-            try:
-                decoded = utils.decode(photo)
-                fmt = "<iiqqqqi" if len(decoded) > 24 else "<iiqq"
-                unpacked = struct.unpack(fmt, decoded)
-            except (AssertionError, binascii.Error, struct.error):
-                raise FileIdInvalid from None
-            else:
-                if unpacked[0] != 2:
-                    media_type = BaseClient.MEDIA_TYPE_ID.get(unpacked[0], None)
-
-                    if media_type:
-                        raise FileIdInvalid("The file_id belongs to a {}".format(media_type))
-                    else:
-                        raise FileIdInvalid("Unknown media type: {}".format(unpacked[0]))
-
-                media = types.InputMediaPhoto(
-                    id=types.InputPhoto(
-                        id=unpacked[2],
-                        access_hash=unpacked[3],
-                        file_reference=b""
-                    ),
-                    ttl_seconds=ttl_seconds
-                )
-
-        while True:
-            try:
-                r = await self.send(
-                    functions.messages.SendMedia(
-                        peer=await self.resolve_peer(chat_id),
-                        media=media,
-                        silent=disable_notification or None,
-                        reply_to_msg_id=reply_to_message_id,
-                        random_id=self.rnd_id(),
-                        reply_markup=reply_markup.write() if reply_markup else None,
-                        **style.parse(caption)
-                    )
-                )
-            except FilePartMissing as e:
-                await self.save_file(photo, file_id=file.id, file_part=e.x)
-            else:
-                for i in r.updates:
-                    if isinstance(i, (types.UpdateNewMessage, types.UpdateNewChannelMessage)):
-                        return await pyrogram.Message._parse(
-                            self, i.message,
-                            {i.id: i for i in r.users},
-                            {i.id: i for i in r.chats}
-                        )
-=======
         try:
             if os.path.exists(photo):
-                file = self.save_file(photo, progress=progress, progress_args=progress_args)
+                file = await self.save_file(photo, progress=progress, progress_args=progress_args)
                 media = types.InputMediaUploadedPhoto(
                     file=file,
                     ttl_seconds=ttl_seconds
@@ -230,27 +152,26 @@
 
             while True:
                 try:
-                    r = self.send(
-                        functions.messages.SendMedia(
-                            peer=self.resolve_peer(chat_id),
-                            media=media,
-                            silent=disable_notification or None,
-                            reply_to_msg_id=reply_to_message_id,
-                            random_id=self.rnd_id(),
-                            reply_markup=reply_markup.write() if reply_markup else None,
-                            **style.parse(caption)
+                    r = await self.send(
+                    functions.messages.SendMedia(
+                        peer=await self.resolve_peer(chat_id),
+                        media=media,
+                        silent=disable_notification or None,
+                        reply_to_msg_id=reply_to_message_id,
+                        random_id=self.rnd_id(),
+                        reply_markup=reply_markup.write() if reply_markup else None,
+                        **style.parse(caption)
+                    )
+                )
+            except FilePartMissing as e:
+                await self.save_file(photo, file_id=file.id, file_part=e.x)
+            else:
+                for i in r.updates:
+                    if isinstance(i, (types.UpdateNewMessage, types.UpdateNewChannelMessage)):
+                        return await pyrogram.Message._parse(
+                            self, i.message,
+                            {i.id: i for i in r.users},
+                            {i.id: i for i in r.chats}
                         )
-                    )
-                except FilePartMissing as e:
-                    self.save_file(photo, file_id=file.id, file_part=e.x)
-                else:
-                    for i in r.updates:
-                        if isinstance(i, (types.UpdateNewMessage, types.UpdateNewChannelMessage)):
-                            return pyrogram.Message._parse(
-                                self, i.message,
-                                {i.id: i for i in r.users},
-                                {i.id: i for i in r.chats}
-                            )
         except BaseClient.StopTransmission:
-            return None
->>>>>>> 2e94926d
+            return None