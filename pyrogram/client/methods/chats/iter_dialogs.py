--- conflicted
+++ resolved
@@ -18,9 +18,9 @@
 
 from typing import AsyncGenerator, Optional
 
+import pyrogram
 from async_generator import async_generator, yield_
 
-import pyrogram
 from ...ext import BaseClient
 
 
@@ -56,13 +56,9 @@
         total = limit or (1 << 31) - 1
         limit = min(100, total)
 
-        pinned_dialogs = (await self.get_dialogs(
+        pinned_dialogs = await self.get_dialogs(
             pinned_only=True
-<<<<<<< HEAD
-        )).dialogs
-=======
         )
->>>>>>> f16ca8b9
 
         for dialog in pinned_dialogs:
             await yield_(dialog)
@@ -73,14 +69,10 @@
                 return
 
         while True:
-            dialogs = (await self.get_dialogs(
+            dialogs = await self.get_dialogs(
                 offset_date=offset_date,
                 limit=limit
-<<<<<<< HEAD
-            )).dialogs
-=======
             )
->>>>>>> f16ca8b9
 
             if not dialogs:
                 return
