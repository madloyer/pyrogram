# Pyrogram - Telegram MTProto API Client Library for Python
# Copyright (C) 2017-2019 Dan Tès <https://github.com/delivrance>
#
# This file is part of Pyrogram.
#
# Pyrogram is free software: you can redistribute it and/or modify
# it under the terms of the GNU Lesser General Public License as published
# by the Free Software Foundation, either version 3 of the License, or
# (at your option) any later version.
#
# Pyrogram is distributed in the hope that it will be useful,
# but WITHOUT ANY WARRANTY; without even the implied warranty of
# MERCHANTABILITY or FITNESS FOR A PARTICULAR PURPOSE.  See the
# GNU Lesser General Public License for more details.
#
# You should have received a copy of the GNU Lesser General Public License
# along with Pyrogram.  If not, see <http://www.gnu.org/licenses/>.

import os
from typing import Union

import pyrogram
from pyrogram.api import functions, types
from pyrogram.client.ext import BaseClient, utils
from pyrogram.errors import FilePartMissing


class SendAnimation(BaseClient):
    async def send_animation(
        self,
        chat_id: Union[int, str],
        animation: str,
        caption: str = "",
        unsave: bool = False,
        parse_mode: Union[str, None] = object,
        duration: int = 0,
        width: int = 0,
        height: int = 0,
        thumb: str = None,
        disable_notification: bool = None,
        reply_to_message_id: int = None,
        schedule_date: int = None,
        reply_markup: Union[
            "pyrogram.InlineKeyboardMarkup",
            "pyrogram.ReplyKeyboardMarkup",
            "pyrogram.ReplyKeyboardRemove",
            "pyrogram.ForceReply"
        ] = None,
        progress: callable = None,
        progress_args: tuple = ()
    ) -> Union["pyrogram.Message", None]:
        """Send animation files (animation or H.264/MPEG-4 AVC video without sound).

        Parameters:
            chat_id (``int`` | ``str``):
                Unique identifier (int) or username (str) of the target chat.
                For your personal cloud (Saved Messages) you can simply use "me" or "self".
                For a contact that exists in your Telegram address book you can use his phone number (str).

            animation (``str``):
                Animation to send.
                Pass a file_id as string to send an animation that exists on the Telegram servers,
                pass an HTTP URL as a string for Telegram to get an animation from the Internet, or
                pass a file path as string to upload a new animation that exists on your local machine.

            caption (``str``, *optional*):
                Animation caption, 0-1024 characters.

            unsave (``bool``, *optional*):
                By default, the server will save into your own collection any new animation you send.
                Pass True to automatically unsave the sent animation. Defaults to False.

            parse_mode (``str``, *optional*):
                By default, texts are parsed using both Markdown and HTML styles.
                You can combine both syntaxes together.
                Pass "markdown" or "md" to enable Markdown-style parsing only.
                Pass "html" to enable HTML-style parsing only.
                Pass None to completely disable style parsing.

            duration (``int``, *optional*):
                Duration of sent animation in seconds.

            width (``int``, *optional*):
                Animation width.

            height (``int``, *optional*):
                Animation height.

            thumb (``str``, *optional*):
                Thumbnail of the animation file sent.
                The thumbnail should be in JPEG format and less than 200 KB in size.
                A thumbnail's width and height should not exceed 320 pixels.
                Thumbnails can't be reused and can be only uploaded as a new file.

            disable_notification (``bool``, *optional*):
                Sends the message silently.
                Users will receive a notification with no sound.

            reply_to_message_id (``int``, *optional*):
                If the message is a reply, ID of the original message.

            schedule_date (``int``, *optional*):
                Date when the message will be automatically sent. Unix time.

            reply_markup (:obj:`InlineKeyboardMarkup` | :obj:`ReplyKeyboardMarkup` | :obj:`ReplyKeyboardRemove` | :obj:`ForceReply`, *optional*):
                Additional interface options. An object for an inline keyboard, custom reply keyboard,
                instructions to remove reply keyboard or to force a reply from the user.

            progress (``callable``, *optional*):
                Pass a callback function to view the file transmission progress.
                The function must take *(current, total)* as positional arguments (look at Other Parameters below for a
                detailed description) and will be called back each time a new file chunk has been successfully
                transmitted.

            progress_args (``tuple``, *optional*):
                Extra custom arguments for the progress callback function.
                You can pass anything you need to be available in the progress callback scope; for example, a Message
                object or a Client instance in order to edit the message with the updated progress status.

        Other Parameters:
            current (``int``):
                The amount of bytes transmitted so far.

            total (``int``):
                The total size of the file.

            *args (``tuple``, *optional*):
                Extra custom arguments as defined in the *progress_args* parameter.
                You can either keep *\*args* or add every single extra argument in your function signature.

        Returns:
            :obj:`Message` | ``None``: On success, the sent animation message is returned, otherwise, in case the upload
            is deliberately stopped with :meth:`~Client.stop_transmission`, None is returned.

        Example:
            .. code-block:: python

                # Send animation by uploading from local file
                app.send_animation("me", "animation.gif")

                # Add caption to the animation
                app.send_animation("me", "animation.gif", caption="cat")

                # Unsave the animation once is sent
                app.send_animation("me", "animation.gif", unsave=True)

                # Keep track of the progress while uploading
                def progress(current, total):
                    print("{:.1f}%".format(current * 100 / total))

                app.send_animation("me", "animation.gif", progress=progress)
        """
        file = None

        try:
            if os.path.exists(animation):
                thumb = None if thumb is None else await self.save_file(thumb)
                file = await self.save_file(animation, progress=progress, progress_args=progress_args)
                media = types.InputMediaUploadedDocument(
                    mime_type=self.guess_mime_type(animation) or "video/mp4",
                    file=file,
                    thumb=thumb,
                    attributes=[
                        types.DocumentAttributeVideo(
                            supports_streaming=True,
                            duration=duration,
                            w=width,
                            h=height
                        ),
                        types.DocumentAttributeFilename(file_name=os.path.basename(animation)),
                        types.DocumentAttributeAnimated()
                    ]
                )
            elif animation.startswith("http"):
                media = types.InputMediaDocumentExternal(
                    url=animation
                )
            else:
                media = utils.get_input_media_from_file_id(animation, 10)

            while True:
                try:
                    r = await self.send(
                        functions.messages.SendMedia(
                            peer=await self.resolve_peer(chat_id),
                            media=media,
                            silent=disable_notification or None,
                            reply_to_msg_id=reply_to_message_id,
                            random_id=self.rnd_id(),
                            schedule_date=schedule_date,
                            reply_markup=reply_markup.write() if reply_markup else None,
                            **await self.parser.parse(caption, parse_mode)
                        )
                    )
                except FilePartMissing as e:
                    await self.save_file(animation, file_id=file.id, file_part=e.x)
                else:
                    for i in r.updates:
<<<<<<< HEAD
                        if isinstance(i, (types.UpdateNewMessage, types.UpdateNewChannelMessage)):
                            message = await pyrogram.Message._parse(
=======
                        if isinstance(
                            i,
                            (types.UpdateNewMessage, types.UpdateNewChannelMessage, types.UpdateNewScheduledMessage)
                        ):
                            message = pyrogram.Message._parse(
>>>>>>> 44a74b9d
                                self, i.message,
                                {i.id: i for i in r.users},
                                {i.id: i for i in r.chats},
                                is_scheduled=isinstance(i, types.UpdateNewScheduledMessage)
                            )

                            if unsave:
                                document = message.animation or message.document
                                document_id = utils.get_input_media_from_file_id(document.file_id).id

                                await self.send(
                                    functions.messages.SaveGif(
                                        id=document_id,
                                        unsave=True
                                    )
                                )

                            return message

        except BaseClient.StopTransmission:
            return None<|MERGE_RESOLUTION|>--- conflicted
+++ resolved
@@ -196,16 +196,11 @@
                     await self.save_file(animation, file_id=file.id, file_part=e.x)
                 else:
                     for i in r.updates:
-<<<<<<< HEAD
-                        if isinstance(i, (types.UpdateNewMessage, types.UpdateNewChannelMessage)):
-                            message = await pyrogram.Message._parse(
-=======
                         if isinstance(
                             i,
                             (types.UpdateNewMessage, types.UpdateNewChannelMessage, types.UpdateNewScheduledMessage)
                         ):
-                            message = pyrogram.Message._parse(
->>>>>>> 44a74b9d
+                            message = await pyrogram.Message._parse(
                                 self, i.message,
                                 {i.id: i for i in r.users},
                                 {i.id: i for i in r.chats},
