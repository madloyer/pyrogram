--- conflicted
+++ resolved
@@ -23,12 +23,8 @@
 
 
 class GetChatMembersCount(BaseClient):
-<<<<<<< HEAD
-    async def get_chat_members_count(self, chat_id: int or str):
-=======
-    def get_chat_members_count(self,
-                               chat_id: Union[int, str]) -> int:
->>>>>>> 4bf6831b
+    async def get_chat_members_count(self,
+                                     chat_id: Union[int, str]) -> int:
         """Use this method to get the number of members in a chat.
 
         Args:
