# Pyrogram - Telegram MTProto API Client Library for Python
# Copyright (C) 2017-2019 Dan Tès <https://github.com/delivrance>
#
# This file is part of Pyrogram.
#
# Pyrogram is free software: you can redistribute it and/or modify
# it under the terms of the GNU Lesser General Public License as published
# by the Free Software Foundation, either version 3 of the License, or
# (at your option) any later version.
#
# Pyrogram is distributed in the hope that it will be useful,
# but WITHOUT ANY WARRANTY; without even the implied warranty of
# MERCHANTABILITY or FITNESS FOR A PARTICULAR PURPOSE.  See the
# GNU Lesser General Public License for more details.
#
# You should have received a copy of the GNU Lesser General Public License
# along with Pyrogram.  If not, see <http://www.gnu.org/licenses/>.

from typing import Union

from pyrogram.api import functions, types
from ...ext import BaseClient


class GetUserProfilePhotosCount(BaseClient):
<<<<<<< HEAD
    async def get_user_profile_photos_count(self, user_id: Union[int, str]) -> int:
        """Use this method to get the total count of profile pictures for a user.
=======
    def get_user_profile_photos_count(self, user_id: Union[int, str]) -> int:
        """Get the total count of profile pictures for a user.
>>>>>>> bb246f9e

        Parameters:
            user_id (``int`` | ``str``):
                Unique identifier (int) or username (str) of the target chat.
                For your personal cloud (Saved Messages) you can simply use "me" or "self".
                For a contact that exists in your Telegram address book you can use his phone number (str).

        Returns:
            ``int``: On success, the user profile photos count is returned.

        Raises:
            RPCError: In case of a Telegram RPC error.
        """

        r = await self.send(
            functions.photos.GetUserPhotos(
                user_id=await self.resolve_peer(user_id),
                offset=0,
                max_id=0,
                limit=1
            )
        )

        if isinstance(r, types.photos.Photos):
            return len(r.photos)
        else:
            return r.count<|MERGE_RESOLUTION|>--- conflicted
+++ resolved
@@ -23,13 +23,8 @@
 
 
 class GetUserProfilePhotosCount(BaseClient):
-<<<<<<< HEAD
     async def get_user_profile_photos_count(self, user_id: Union[int, str]) -> int:
-        """Use this method to get the total count of profile pictures for a user.
-=======
-    def get_user_profile_photos_count(self, user_id: Union[int, str]) -> int:
         """Get the total count of profile pictures for a user.
->>>>>>> bb246f9e
 
         Parameters:
             user_id (``int`` | ``str``):
