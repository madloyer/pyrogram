# Pyrogram - Telegram MTProto API Client Library for Python
# Copyright (C) 2017-2018 Dan Tès <https://github.com/delivrance>
#
# This file is part of Pyrogram.
#
# Pyrogram is free software: you can redistribute it and/or modify
# it under the terms of the GNU Lesser General Public License as published
# by the Free Software Foundation, either version 3 of the License, or
# (at your option) any later version.
#
# Pyrogram is distributed in the hope that it will be useful,
# but WITHOUT ANY WARRANTY; without even the implied warranty of
# MERCHANTABILITY or FITNESS FOR A PARTICULAR PURPOSE.  See the
# GNU Lesser General Public License for more details.
#
# You should have received a copy of the GNU Lesser General Public License
# along with Pyrogram.  If not, see <http://www.gnu.org/licenses/>.

import os
import re
import shutil

HOME = "compiler/api"
DESTINATION = "pyrogram/api"
NOTICE_PATH = "NOTICE"
SECTION_RE = re.compile(r"---(\w+)---")
LAYER_RE = re.compile(r"//\sLAYER\s(\d+)")
COMBINATOR_RE = re.compile(r"^([\w.]+)#([0-9a-f]+)\s(?:.*)=\s([\w<>.]+);$", re.MULTILINE)
ARGS_RE = re.compile("[^{](\w+):([\w?!.<>]+)")
FLAGS_RE = re.compile(r"flags\.(\d+)\?")
FLAGS_RE_2 = re.compile(r"flags\.(\d+)\?([\w<>.]+)")
FLAGS_RE_3 = re.compile(r"flags:#")
INT_RE = re.compile(r"int(\d+)")

core_types = ["int", "long", "int128", "int256", "double", "bytes", "string", "Bool"]
types_to_constructors = {}
types_to_functions = {}
constructors_to_functions = {}


def get_docstring_arg_type(t: str, is_list: bool = False):
    if t in core_types:
        if t == "long":
            return ":obj:`int`:obj:`64-bit`"
        elif "int" in t:
            size = INT_RE.match(t)
            return ":obj:`int`:obj:`{}-bit`".format(size.group(1)) if size else ":obj:`int`:obj:`32-bit`"
        elif t == "double":
            return ":obj:`float`:obj:`64-bit`"
        elif t == "string":
            return ":obj:`str`"
        else:
            return ":obj:`{}`".format(t.lower())
    elif t == "true":
        return ":obj:`bool`"
    elif t == "Object" or t == "X":
        return "Any type from :obj:`pyrogram.api.types`"
    elif t == "!X":
        return "Any method from :obj:`pyrogram.api.functions`"
    elif t.startswith("Vector"):
        return "List of " + get_docstring_arg_type(t.split("<")[1][:-1], is_list=True)
    else:
        t = types_to_constructors.get(t, [t])
        n = len(t) - 1

        t = (("e" if is_list else "E") + "ither " if n else "") + ", ".join(
            ":obj:`{0} <pyrogram.api.types.{0}>`".format(i)
            for i in t
        )

        if n:
            t = t.split(", ")
            t = ", ".join(t[:-1]) + " or " + t[-1]

        return t


def get_references(t: str):
    t = constructors_to_functions.get(t)

    if t:
        n = len(t) - 1

        t = ", ".join(
            ":obj:`{0} <pyrogram.api.functions.{0}>`".format(i)
            for i in t
        )

        if n:
            t = t.split(", ")
            t = ", ".join(t[:-1]) + " and " + t[-1]

    return t


class Combinator:
    def __init__(self, section: str, namespace: str, name: str, id: str, args: list, has_flags: bool, return_type: str):
        self.section = section
        self.namespace = namespace
        self.name = name
        self.id = id
        self.args = args
        self.has_flags = has_flags
        self.return_type = return_type


def snek(s: str):
    # https://stackoverflow.com/questions/1175208/elegant-python-function-to-convert-camelcase-to-snake-case
    s = re.sub(r"(.)([A-Z][a-z]+)", r"\1_\2", s)
    return re.sub(r"([a-z0-9])([A-Z])", r"\1_\2", s).lower()


def capit(s: str):
    return "".join([i[0].upper() + i[1:] for i in s.split("_")])


def sort_args(args):
    """Put flags at the end"""
    args = args.copy()
    flags = [i for i in args if FLAGS_RE.match(i[1])]

    for i in flags:
        args.remove(i)

    return args + flags


def start():
    shutil.rmtree("{}/types".format(DESTINATION), ignore_errors=True)
    shutil.rmtree("{}/functions".format(DESTINATION), ignore_errors=True)

    with open("{}/source/auth_key.tl".format(HOME), encoding="utf-8") as auth, \
            open("{}/source/sys_msgs.tl".format(HOME), encoding="utf-8") as system, \
            open("{}/source/main_api.tl".format(HOME), encoding="utf-8") as api:
        schema = (auth.read() + system.read() + api.read()).splitlines()

    with open("{}/template/class.txt".format(HOME), encoding="utf-8") as f:
        template = f.read()

<<<<<<< HEAD
    with open(NOTICE_PATH) as f:
=======
    with open(notice_path, encoding="utf-8") as f:
>>>>>>> 70be5558
        notice = []

        for line in f.readlines():
            notice.append("# {}".format(line).strip())

        notice = "\n".join(notice)

    section = None
    layer = None
    namespaces = {"types": set(), "functions": set()}
    combinators = []

    for line in schema:
        # Check for section changer lines
        s = SECTION_RE.match(line)
        if s:
            section = s.group(1)
            continue

        # Save the layer version
        l = LAYER_RE.match(line)
        if l:
            layer = l.group(1)
            continue

        combinator = COMBINATOR_RE.match(line)
        if combinator:
            name, id, return_type = combinator.groups()
            namespace, name = name.split(".") if "." in name else ("", name)
            args = ARGS_RE.findall(line)

            # Pingu!
            has_flags = not not FLAGS_RE_3.findall(line)

            # Fix file and folder name collision
            if name == "updates":
                name = "update"

            # Fix arg name being "self" (reserved keyword)
            for i, item in enumerate(args):
                if item[0] == "self":
                    args[i] = ("is_self", item[1])

            if namespace:
                namespaces[section].add(namespace)

            combinators.append(
                Combinator(
                    section,
                    namespace,
                    capit(name),
                    "0x{}".format(id.zfill(8)),
                    args,
                    has_flags,
                    ".".join(
                        return_type.split(".")[:-1]
                        + [capit(return_type.split(".")[-1])]
                    )
                )
            )

    for c in combinators:
        return_type = c.return_type

        if return_type.startswith("Vector"):
            return_type = return_type.split("<")[1][:-1]

        d = types_to_constructors if c.section == "types" else types_to_functions

        if return_type not in d:
            d[return_type] = []

        d[return_type].append(".".join(filter(None, [c.namespace, c.name])))

    for k, v in types_to_constructors.items():
        for i in v:
            try:
                constructors_to_functions[i] = types_to_functions[k]
            except KeyError:
                pass

    total = len(combinators)
    current = 0
    for c in combinators:  # type: Combinator
        print("Compiling APIs... [{}%] {}".format(
            str(round(current * 100 / total)).rjust(3),
            ".".join(filter(None, [c.section, c.namespace, c.name]))
        ), end="                \r", flush=True)
        current += 1

        path = "{}/{}/{}".format(DESTINATION, c.section, c.namespace)
        os.makedirs(path, exist_ok=True)

        init = "{}/__init__.py".format(path)

        if not os.path.exists(init):
            with open(init, "w", encoding="utf-8") as f:
                f.write(notice + "\n\n")

        with open(init, "a", encoding="utf-8") as f:
            f.write("from .{} import {}\n".format(snek(c.name), capit(c.name)))

        sorted_args = sort_args(c.args)

        arguments = ", " + ", ".join(
            ["{}{}".format(
                i[0],
                "=None" if FLAGS_RE.match(i[1]) else ""
            ) for i in sorted_args]
        ) if c.args else ""

        fields = "\n        ".join(
            ["self.{0} = {0}  # {1}".format(i[0], i[1]) for i in c.args]
        ) if c.args else "pass"

        docstring_args = []

        for i, arg in enumerate(sorted_args):
            arg_name, arg_type = arg
            is_optional = FLAGS_RE.match(arg_type)
            flag_number = is_optional.group(1) if is_optional else -1
            arg_type = arg_type.split("?")[-1]

            docstring_args.append(
                "{}: {}{}".format(
                    arg_name,
                    "(optional {}) ".format(flag_number) if is_optional else "",
                    get_docstring_arg_type(arg_type)
                )
            )

        if docstring_args:
            docstring_args = "Args:\n        " + "\n        ".join(docstring_args)
        else:
            docstring_args = "No parameters required."

        docstring_args = "Attributes:\n        ID (:obj:`int`): ``{}``\n\n    ".format(c.id) + docstring_args

        if c.section == "functions":
            docstring_args += "\n\n    Raises:\n        :obj:`pyrogram.Error`"
            docstring_args += "\n\n    Returns:\n        " + get_docstring_arg_type(c.return_type)
        else:
            references = get_references(".".join(filter(None, [c.namespace, c.name])))

            if references:
                docstring_args += "\n\n    See Also:\n        This type can be returned by " + references + "."

        if c.has_flags:
            write_flags = []
            for i in c.args:
                flag = FLAGS_RE.match(i[1])
                if flag:
                    write_flags.append("flags |= (1 << {}) if self.{} is not None else 0".format(flag.group(1), i[0]))

            write_flags = "\n        ".join([
                "flags = 0",
                "\n        ".join(write_flags),
                "b.write(Int(flags))"
            ])
        else:
            write_flags = "# No flags"

        read_flags = "flags = Int.read(b)" if c.has_flags else "# No flags"

        write_types = read_types = ""

        for arg_name, arg_type in c.args:
            flag = FLAGS_RE_2.findall(arg_type)

            if flag:
                index, flag_type = flag[0]

                if flag_type == "true":
                    read_types += "\n        "
                    read_types += "{} = True if flags & (1 << {}) else False".format(arg_name, index)
                elif flag_type in core_types:
                    write_types += "\n        "
                    write_types += "if self.{} is not None:\n            ".format(arg_name)
                    write_types += "b.write({}(self.{}))\n        ".format(flag_type.title(), arg_name)

                    read_types += "\n        "
                    read_types += "{} = {}.read(b) if flags & (1 << {}) else None".format(
                        arg_name, flag_type.title(), index
                    )
                elif "vector" in flag_type.lower():
                    sub_type = arg_type.split("<")[1][:-1]

                    write_types += "\n        "
                    write_types += "if self.{} is not None:\n            ".format(arg_name)
                    write_types += "b.write(Vector(self.{}{}))\n        ".format(
                        arg_name, ", {}".format(sub_type.title()) if sub_type in core_types else ""
                    )

                    read_types += "\n        "
                    read_types += "{} = Object.read(b{}) if flags & (1 << {}) else []\n        ".format(
                        arg_name, ", {}".format(sub_type.title()) if sub_type in core_types else "", index
                    )
                else:
                    write_types += "\n        "
                    write_types += "if self.{} is not None:\n            ".format(arg_name)
                    write_types += "b.write(self.{}.write())\n        ".format(arg_name)

                    read_types += "\n        "
                    read_types += "{} = Object.read(b) if flags & (1 << {}) else None\n        ".format(
                        arg_name, index
                    )
            else:
                if arg_type in core_types:
                    write_types += "\n        "
                    write_types += "b.write({}(self.{}))\n        ".format(arg_type.title(), arg_name)

                    read_types += "\n        "
                    read_types += "{} = {}.read(b)\n        ".format(arg_name, arg_type.title())
                elif "vector" in arg_type.lower():
                    sub_type = arg_type.split("<")[1][:-1]

                    write_types += "\n        "
                    write_types += "b.write(Vector(self.{}{}))\n        ".format(
                        arg_name, ", {}".format(sub_type.title()) if sub_type in core_types else ""
                    )

                    read_types += "\n        "
                    read_types += "{} = Object.read(b{})\n        ".format(
                        arg_name, ", {}".format(sub_type.title()) if sub_type in core_types else ""
                    )
                else:
                    write_types += "\n        "
                    write_types += "b.write(self.{}.write())\n        ".format(arg_name)

                    read_types += "\n        "
                    read_types += "{} = Object.read(b)\n        ".format(arg_name)

        with open("{}/{}.py".format(path, snek(c.name)), "w", encoding="utf-8") as f:
            f.write(
                template.format(
                    notice=notice,
                    class_name=capit(c.name),
                    docstring_args=docstring_args,
                    object_id=c.id,
                    arguments=arguments,
                    fields=fields,
                    read_flags=read_flags,
                    read_types=read_types,
                    write_flags=write_flags,
                    write_types=write_types,
                    return_arguments=", ".join([i[0] for i in sorted_args])
                )
            )

    with open("{}/all.py".format(DESTINATION), "w", encoding="utf-8") as f:
        f.write(notice + "\n\n")
        f.write("layer = {}\n\n".format(layer))
        f.write("objects = {")

        for c in combinators:
            path = ".".join(filter(None, [c.section, c.namespace, capit(c.name)]))
            f.write("\n    {}: \"{}\",".format(c.id, path))

        f.write("\n    0xbc799737: \"core.BoolFalse\",")
        f.write("\n    0x997275b5: \"core.BoolTrue\",")
        f.write("\n    0x56730bcc: \"core.Null\",")
        f.write("\n    0x1cb5c415: \"core.Vector\",")
        f.write("\n    0x73f1f8dc: \"core.MsgContainer\",")
        f.write("\n    0xae500895: \"core.FutureSalts\",")
        f.write("\n    0x0949d9dc: \"core.FutureSalt\",")
        f.write("\n    0x3072cfa1: \"core.GzipPacked\",")
        f.write("\n    0x5bb8e511: \"core.Message\"")

        f.write("\n}\n")

    for k, v in namespaces.items():
        with open("{}/{}/__init__.py".format(DESTINATION, k), "a", encoding="utf-8") as f:
            f.write("from . import {}\n".format(", ".join([i for i in v])) if v else "")


if "__main__" == __name__:
    HOME = "."
    DESTINATION = "../../pyrogram/api"
    NOTICE_PATH = "../../NOTICE"
    start()<|MERGE_RESOLUTION|>--- conflicted
+++ resolved
@@ -137,11 +137,7 @@
     with open("{}/template/class.txt".format(HOME), encoding="utf-8") as f:
         template = f.read()
 
-<<<<<<< HEAD
-    with open(NOTICE_PATH) as f:
-=======
-    with open(notice_path, encoding="utf-8") as f:
->>>>>>> 70be5558
+    with open(NOTICE_PATH, encoding="utf-8") as f:
         notice = []
 
         for line in f.readlines():
