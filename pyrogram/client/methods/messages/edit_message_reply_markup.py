--- conflicted
+++ resolved
@@ -50,12 +50,7 @@
         Raises:
             RPCError: In case of a Telegram RPC error.
         """
-<<<<<<< HEAD
-
         r = await self.send(
-=======
-        r = self.send(
->>>>>>> f16ca8b9
             functions.messages.EditMessage(
                 peer=await self.resolve_peer(chat_id),
                 id=message_id,
