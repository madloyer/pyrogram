#  Pyrogram - Telegram MTProto API Client Library for Python
#  Copyright (C) 2017-2020 Dan <https://github.com/delivrance>
#
#  This file is part of Pyrogram.
#
#  Pyrogram is free software: you can redistribute it and/or modify
#  it under the terms of the GNU Lesser General Public License as published
#  by the Free Software Foundation, either version 3 of the License, or
#  (at your option) any later version.
#
#  Pyrogram is distributed in the hope that it will be useful,
#  but WITHOUT ANY WARRANTY; without even the implied warranty of
#  MERCHANTABILITY or FITNESS FOR A PARTICULAR PURPOSE.  See the
#  GNU Lesser General Public License for more details.
#
#  You should have received a copy of the GNU Lesser General Public License
#  along with Pyrogram.  If not, see <http://www.gnu.org/licenses/>.

import os
import re
from typing import Union

import pyrogram
from pyrogram.api import functions, types
from pyrogram.client.ext import BaseClient, utils
from pyrogram.client.types import (
    InputMediaPhoto, InputMediaVideo, InputMediaAudio,
    InputMediaAnimation, InputMediaDocument
)
from pyrogram.client.types.input_media import InputMedia


class EditMessageMedia(BaseClient):
    async def edit_message_media(
        self,
        chat_id: Union[int, str],
        message_id: int,
        media: InputMedia,
        reply_markup: "pyrogram.InlineKeyboardMarkup" = None
    ) -> "pyrogram.Message":
        """Edit animation, audio, document, photo or video messages.

        If a message is a part of a message album, then it can be edited only to a photo or a video. Otherwise, the
        message type can be changed arbitrarily.

        Parameters:
            chat_id (``int`` | ``str``):
                Unique identifier (int) or username (str) of the target chat.
                For your personal cloud (Saved Messages) you can simply use "me" or "self".
                For a contact that exists in your Telegram address book you can use his phone number (str).

            message_id (``int``):
                Message identifier in the chat specified in chat_id.

            media (:obj:`InputMedia`):
                One of the InputMedia objects describing an animation, audio, document, photo or video.

            reply_markup (:obj:`InlineKeyboardMarkup`, *optional*):
                An InlineKeyboardMarkup object.

        Returns:
            :obj:`Message`: On success, the edited message is returned.

        Example:
            .. code-block:: python

                from pyrogram import InputMediaPhoto, InputMediaVideo, InputMediaAudio

                # Replace the current media with a local photo
                app.edit_message_media(chat_id, message_id, InputMediaPhoto("new_photo.jpg"))

                # Replace the current media with a local video
                app.edit_message_media(chat_id, message_id, InputMediaVideo("new_video.mp4"))

                # Replace the current media with a local audio
                app.edit_message_media(chat_id, message_id, InputMediaAudio("new_audio.mp3"))
        """
        caption = media.caption
        parse_mode = media.parse_mode

        if isinstance(media, InputMediaPhoto):
<<<<<<< HEAD
            if os.path.exists(media.media):
                media = await self.send(
=======
            if os.path.isfile(media.media):
                media = self.send(
>>>>>>> b3faf21c
                    functions.messages.UploadMedia(
                        peer=await self.resolve_peer(chat_id),
                        media=types.InputMediaUploadedPhoto(
                            file=await self.save_file(media.media)
                        )
                    )
                )

                media = types.InputMediaPhoto(
                    id=types.InputPhoto(
                        id=media.photo.id,
                        access_hash=media.photo.access_hash,
                        file_reference=media.photo.file_reference
                    )
                )
            elif re.match("^https?://", media.media):
                media = types.InputMediaPhotoExternal(
                    url=media.media
                )
            else:
                media = utils.get_input_media_from_file_id(media.media, media.file_ref, 2)
        elif isinstance(media, InputMediaVideo):
<<<<<<< HEAD
            if os.path.exists(media.media):
                media = await self.send(
=======
            if os.path.isfile(media.media):
                media = self.send(
>>>>>>> b3faf21c
                    functions.messages.UploadMedia(
                        peer=await self.resolve_peer(chat_id),
                        media=types.InputMediaUploadedDocument(
                            mime_type=self.guess_mime_type(media.media) or "video/mp4",
                            thumb=None if media.thumb is None else await self.save_file(media.thumb),
                            file=await self.save_file(media.media),
                            attributes=[
                                types.DocumentAttributeVideo(
                                    supports_streaming=media.supports_streaming or None,
                                    duration=media.duration,
                                    w=media.width,
                                    h=media.height
                                ),
                                types.DocumentAttributeFilename(
                                    file_name=os.path.basename(media.media)
                                )
                            ]
                        )
                    )
                )

                media = types.InputMediaDocument(
                    id=types.InputDocument(
                        id=media.document.id,
                        access_hash=media.document.access_hash,
                        file_reference=media.document.file_reference
                    )
                )
            elif re.match("^https?://", media.media):
                media = types.InputMediaDocumentExternal(
                    url=media.media
                )
            else:
                media = utils.get_input_media_from_file_id(media.media, media.file_ref, 4)
        elif isinstance(media, InputMediaAudio):
<<<<<<< HEAD
            if os.path.exists(media.media):
                media = await self.send(
=======
            if os.path.isfile(media.media):
                media = self.send(
>>>>>>> b3faf21c
                    functions.messages.UploadMedia(
                        peer=await self.resolve_peer(chat_id),
                        media=types.InputMediaUploadedDocument(
                            mime_type=self.guess_mime_type(media.media) or "audio/mpeg",
                            thumb=None if media.thumb is None else await self.save_file(media.thumb),
                            file=await self.save_file(media.media),
                            attributes=[
                                types.DocumentAttributeAudio(
                                    duration=media.duration,
                                    performer=media.performer,
                                    title=media.title
                                ),
                                types.DocumentAttributeFilename(
                                    file_name=os.path.basename(media.media)
                                )
                            ]
                        )
                    )
                )

                media = types.InputMediaDocument(
                    id=types.InputDocument(
                        id=media.document.id,
                        access_hash=media.document.access_hash,
                        file_reference=media.document.file_reference
                    )
                )
            elif re.match("^https?://", media.media):
                media = types.InputMediaDocumentExternal(
                    url=media.media
                )
            else:
                media = utils.get_input_media_from_file_id(media.media, media.file_ref, 9)
        elif isinstance(media, InputMediaAnimation):
<<<<<<< HEAD
            if os.path.exists(media.media):
                media = await self.send(
=======
            if os.path.isfile(media.media):
                media = self.send(
>>>>>>> b3faf21c
                    functions.messages.UploadMedia(
                        peer=await self.resolve_peer(chat_id),
                        media=types.InputMediaUploadedDocument(
                            mime_type=self.guess_mime_type(media.media) or "video/mp4",
                            thumb=None if media.thumb is None else self.save_file(media.thumb),
                            file=await self.save_file(media.media),
                            attributes=[
                                types.DocumentAttributeVideo(
                                    supports_streaming=True,
                                    duration=media.duration,
                                    w=media.width,
                                    h=media.height
                                ),
                                types.DocumentAttributeFilename(
                                    file_name=os.path.basename(media.media)
                                ),
                                types.DocumentAttributeAnimated()
                            ]
                        )
                    )
                )

                media = types.InputMediaDocument(
                    id=types.InputDocument(
                        id=media.document.id,
                        access_hash=media.document.access_hash,
                        file_reference=media.document.file_reference
                    )
                )
            elif re.match("^https?://", media.media):
                media = types.InputMediaDocumentExternal(
                    url=media.media
                )
            else:
                media = utils.get_input_media_from_file_id(media.media, media.file_ref, 10)
        elif isinstance(media, InputMediaDocument):
<<<<<<< HEAD
            if os.path.exists(media.media):
                media = await self.send(
=======
            if os.path.isfile(media.media):
                media = self.send(
>>>>>>> b3faf21c
                    functions.messages.UploadMedia(
                        peer=await self.resolve_peer(chat_id),
                        media=types.InputMediaUploadedDocument(
                            mime_type=self.guess_mime_type(media.media) or "application/zip",
                            thumb=None if media.thumb is None else await self.save_file(media.thumb),
                            file=await self.save_file(media.media),
                            attributes=[
                                types.DocumentAttributeFilename(
                                    file_name=os.path.basename(media.media)
                                )
                            ]
                        )
                    )
                )

                media = types.InputMediaDocument(
                    id=types.InputDocument(
                        id=media.document.id,
                        access_hash=media.document.access_hash,
                        file_reference=media.document.file_reference
                    )
                )
            elif re.match("^https?://", media.media):
                media = types.InputMediaDocumentExternal(
                    url=media.media
                )
            else:
                media = utils.get_input_media_from_file_id(media.media, media.file_ref, 5)

        r = await self.send(
            functions.messages.EditMessage(
                peer=await self.resolve_peer(chat_id),
                id=message_id,
                media=media,
                reply_markup=reply_markup.write() if reply_markup else None,
                **await self.parser.parse(caption, parse_mode)
            )
        )

        for i in r.updates:
            if isinstance(i, (types.UpdateEditMessage, types.UpdateEditChannelMessage)):
                return await pyrogram.Message._parse(
                    self, i.message,
                    {i.id: i for i in r.users},
                    {i.id: i for i in r.chats}
                )<|MERGE_RESOLUTION|>--- conflicted
+++ resolved
@@ -79,13 +79,8 @@
         parse_mode = media.parse_mode
 
         if isinstance(media, InputMediaPhoto):
-<<<<<<< HEAD
-            if os.path.exists(media.media):
-                media = await self.send(
-=======
-            if os.path.isfile(media.media):
-                media = self.send(
->>>>>>> b3faf21c
+            if os.path.isfile(media.media):
+                media = await self.send(
                     functions.messages.UploadMedia(
                         peer=await self.resolve_peer(chat_id),
                         media=types.InputMediaUploadedPhoto(
@@ -108,13 +103,8 @@
             else:
                 media = utils.get_input_media_from_file_id(media.media, media.file_ref, 2)
         elif isinstance(media, InputMediaVideo):
-<<<<<<< HEAD
-            if os.path.exists(media.media):
-                media = await self.send(
-=======
-            if os.path.isfile(media.media):
-                media = self.send(
->>>>>>> b3faf21c
+            if os.path.isfile(media.media):
+                media = await self.send(
                     functions.messages.UploadMedia(
                         peer=await self.resolve_peer(chat_id),
                         media=types.InputMediaUploadedDocument(
@@ -150,13 +140,8 @@
             else:
                 media = utils.get_input_media_from_file_id(media.media, media.file_ref, 4)
         elif isinstance(media, InputMediaAudio):
-<<<<<<< HEAD
-            if os.path.exists(media.media):
-                media = await self.send(
-=======
-            if os.path.isfile(media.media):
-                media = self.send(
->>>>>>> b3faf21c
+            if os.path.isfile(media.media):
+                media = await self.send(
                     functions.messages.UploadMedia(
                         peer=await self.resolve_peer(chat_id),
                         media=types.InputMediaUploadedDocument(
@@ -191,13 +176,8 @@
             else:
                 media = utils.get_input_media_from_file_id(media.media, media.file_ref, 9)
         elif isinstance(media, InputMediaAnimation):
-<<<<<<< HEAD
-            if os.path.exists(media.media):
-                media = await self.send(
-=======
-            if os.path.isfile(media.media):
-                media = self.send(
->>>>>>> b3faf21c
+            if os.path.isfile(media.media):
+                media = await self.send(
                     functions.messages.UploadMedia(
                         peer=await self.resolve_peer(chat_id),
                         media=types.InputMediaUploadedDocument(
@@ -234,13 +214,8 @@
             else:
                 media = utils.get_input_media_from_file_id(media.media, media.file_ref, 10)
         elif isinstance(media, InputMediaDocument):
-<<<<<<< HEAD
-            if os.path.exists(media.media):
-                media = await self.send(
-=======
-            if os.path.isfile(media.media):
-                media = self.send(
->>>>>>> b3faf21c
+            if os.path.isfile(media.media):
+                media = await self.send(
                     functions.messages.UploadMedia(
                         peer=await self.resolve_peer(chat_id),
                         media=types.InputMediaUploadedDocument(
